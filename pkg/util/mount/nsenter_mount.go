--- conflicted
+++ resolved
@@ -439,10 +439,7 @@
 }
 
 func (mounter *NsenterMounter) GetSELinuxSupport(pathname string) (bool, error) {
-<<<<<<< HEAD
 	return getSELinuxSupport(pathname, hostProcMountsPath)
-=======
-	return getSELinuxSupport(pathname, procMountInfoPath)
 }
 
 func (mounter *NsenterMounter) GetMode(pathname string) (os.FileMode, error) {
@@ -452,5 +449,4 @@
 	}
 	kubeletpath := mounter.ne.KubeletPath(hostPath)
 	return getMode(kubeletpath)
->>>>>>> cb5eb25e
 }